--- conflicted
+++ resolved
@@ -1,12 +1,7 @@
 package: github.com/aporeto-inc/trireme-example
-description: ""
 import:
 - package: github.com/aporeto-inc/trireme
-<<<<<<< HEAD
-  version: v1.0
-=======
   version: f735be9580ba460bdaa9e7b325aa8789078d055a
->>>>>>> 7dc2d216
   subpackages:
   - cmd/remoteenforcer
   - cmd/systemdutil
@@ -28,9 +23,4 @@
 - package: github.com/docopt/docopt-go
   version: ^0.6.2
 - package: go.uber.org/zap
-  version: ^1.3.0
-testImport:
-- package: github.com/smartystreets/goconvey
-  version: ^1.6.2
-  subpackages:
-  - convey+  version: ^1.3.0