--- conflicted
+++ resolved
@@ -1,12 +1,7 @@
 package: github.com/aporeto-inc/trireme-example
-description: ""
 import:
 - package: github.com/aporeto-inc/trireme
-<<<<<<< HEAD
-  version: v1.0
-=======
   version: de154288b1ee381809dc8c922348107c3504b49e
->>>>>>> 6c2d4ff7
   subpackages:
   - cmd/remoteenforcer
   - cmd/systemdutil
@@ -28,9 +23,4 @@
 - package: github.com/docopt/docopt-go
   version: ^0.6.2
 - package: go.uber.org/zap
-  version: ^1.3.0
-testImport:
-- package: github.com/smartystreets/goconvey
-  version: ^1.6.2
-  subpackages:
-  - convey+  version: ^1.3.0