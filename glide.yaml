package: github.com/aporeto-inc/trireme-example
description: ""
import:
- package: github.com/aporeto-inc/trireme
<<<<<<< HEAD
  version: production
=======
  version: 1.0.x
>>>>>>> 9b116859
  subpackages:
  - cmd/remoteenforcer
  - cmd/systemdutil
  - configurator
  - constants
  - crypto
  - enforcer
  - enforcer/utils/pkiverifier
  - monitor
  - monitor/cliextractor
  - monitor/dockermonitor
  - policy
  - processmon
- package: github.com/docker/docker
  version: ^1.3.x
  subpackages:
  - api/types
  - client
- package: github.com/docopt/docopt-go
  version: ^0.6.2
- package: go.uber.org/zap
  version: ^1.3.0
testImport:
- package: github.com/smartystreets/goconvey
  version: ^1.6.2
  subpackages:
  - convey<|MERGE_RESOLUTION|>--- conflicted
+++ resolved
@@ -2,11 +2,7 @@
 description: ""
 import:
 - package: github.com/aporeto-inc/trireme
-<<<<<<< HEAD
-  version: production
-=======
   version: 1.0.x
->>>>>>> 9b116859
   subpackages:
   - cmd/remoteenforcer
   - cmd/systemdutil
