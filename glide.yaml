--- conflicted
+++ resolved
@@ -1,12 +1,7 @@
 package: github.com/aporeto-inc/trireme-example
-description: ""
 import:
 - package: github.com/aporeto-inc/trireme
-<<<<<<< HEAD
-  version: production
-=======
   version: f735be9580ba460bdaa9e7b325aa8789078d055a
->>>>>>> 7dc2d216
   subpackages:
   - cmd/remoteenforcer
   - cmd/systemdutil
